"""Gwas catalog DAG."""

from __future__ import annotations

from datetime import datetime
<<<<<<< HEAD
from ot_orchestration.task_groups import (
    gwas_catalog_batch_processing,
    gwas_catalog_manifest_preparation,
)

from airflow.decorators import dag
=======
from typing import TYPE_CHECKING

from airflow.decorators import dag, task, task_group
from airflow.providers.google.cloud.transfers.sftp_to_gcs import SFTPToGCSOperator
from airflow.utils.helpers import chain
>>>>>>> 12433934

from ot_orchestration import GWAS_CATALOG_CONFIG_DAG_ID
from ot_orchestration.task_groups.curation import (
    get_config,
    create_sftp_to_gcs_transfer_object,
)
from ot_orchestration.types import FTP_Transfer_Object
import pandas as pd

<<<<<<< HEAD
from airflow.utils.helpers import chain


RUN_DATE = datetime.today()

config_path = "/opt/airflow/config/config.yaml"
harmonise_script_path = "/opt/airflow/dags/ot_orchestration/"
config = QRCP.from_file(config_path).serialize()


@dag(start_date=RUN_DATE, dag_id="GWAS_Catalog_dag", schedule="@once", params=config)
def gwas_catalog_dag() -> None:
    """GWAS catalog DAG."""
    chain(
        gwas_catalog_manifest_preparation(),
        gwas_catalog_batch_processing(),
=======
if TYPE_CHECKING:
    from ot_orchestration import Dag_Params
    import pandas as pd

logging.basicConfig(level=logging.INFO)
RUN_DATE = datetime.today()


@dag(start_date=RUN_DATE, dag_id=GWAS_CATALOG_CONFIG_DAG_ID)
def gwas_catalog_dag(**kwargs: Dag_Params) -> None:
    """GWAS catalog DAG."""
    # [START PREPARE CURATION MANIFEST]
    @task_group(group_id="curation")
    def gwas_catalog_curation() -> None:
        """Prepare manifests for the curration update of GWAS Catalog."""

        @task(task_id="prepare_gwas_catalog_manifest_paths")
        def prepare_gwas_catalog_manifest_paths() -> list[FTP_Transfer_Object]:
            """Prepare transfer objects for the gwas catalog manifests from ftp to gcs."""
            curation_config = get_config()["DAGS"][0]["params"]["curation"]
            transfer_objects = []
            for in_file, out_file in zip(
                curation_config["gwas_catalog_manifest_files_ftp"],
                curation_config["gwas_catalog_manifest_files_gcs"],
            ):
                transfer_object = create_sftp_to_gcs_transfer_object(
                    input_file=in_file,
                    output_file=out_file,
                    gcs_directory=curation_config[
                        "gwas_catalog_manifests_endpoint_gcs"
                    ],
                    ftp_directory=curation_config["gwas_catalog_release_ftp"],
                )
                transfer_objects.append(transfer_object)
            return transfer_objects

        manifest_transfer_objects = prepare_gwas_catalog_manifest_paths()
        SFTPToGCSOperator.partial(
            task_id="transfer_manifest_objects", sftp_conn_id="ebi_ftp"
        ).expand_kwargs(manifest_transfer_objects)

    @task(task_id="gwas_catalog_manifest", trigger_rule="all_done")
    def get_manifest() -> pd.DataFrame:
        """Get original manifest for gwas catalog."""
        manifest_path = get_config()["DAGS"][0]["params"]["curation"][
            "manual_curation_manifest_gh"
        ]

        return pd.read_csv(manifest_path, sep="\t")

    chain(
        gwas_catalog_curation(),
        get_manifest(),
>>>>>>> 12433934
    )


gwas_catalog_dag()<|MERGE_RESOLUTION|>--- conflicted
+++ resolved
@@ -3,37 +3,20 @@
 from __future__ import annotations
 
 from datetime import datetime
-<<<<<<< HEAD
 from ot_orchestration.task_groups import (
     gwas_catalog_batch_processing,
     gwas_catalog_manifest_preparation,
 )
+from ot_orchestration.utils import QRCP
+from airflow.decorators import dag
 
-from airflow.decorators import dag
-=======
-from typing import TYPE_CHECKING
 
-from airflow.decorators import dag, task, task_group
-from airflow.providers.google.cloud.transfers.sftp_to_gcs import SFTPToGCSOperator
-from airflow.utils.helpers import chain
->>>>>>> 12433934
-
-from ot_orchestration import GWAS_CATALOG_CONFIG_DAG_ID
-from ot_orchestration.task_groups.curation import (
-    get_config,
-    create_sftp_to_gcs_transfer_object,
-)
-from ot_orchestration.types import FTP_Transfer_Object
-import pandas as pd
-
-<<<<<<< HEAD
 from airflow.utils.helpers import chain
 
 
 RUN_DATE = datetime.today()
 
 config_path = "/opt/airflow/config/config.yaml"
-harmonise_script_path = "/opt/airflow/dags/ot_orchestration/"
 config = QRCP.from_file(config_path).serialize()
 
 
@@ -43,61 +26,6 @@
     chain(
         gwas_catalog_manifest_preparation(),
         gwas_catalog_batch_processing(),
-=======
-if TYPE_CHECKING:
-    from ot_orchestration import Dag_Params
-    import pandas as pd
-
-logging.basicConfig(level=logging.INFO)
-RUN_DATE = datetime.today()
-
-
-@dag(start_date=RUN_DATE, dag_id=GWAS_CATALOG_CONFIG_DAG_ID)
-def gwas_catalog_dag(**kwargs: Dag_Params) -> None:
-    """GWAS catalog DAG."""
-    # [START PREPARE CURATION MANIFEST]
-    @task_group(group_id="curation")
-    def gwas_catalog_curation() -> None:
-        """Prepare manifests for the curration update of GWAS Catalog."""
-
-        @task(task_id="prepare_gwas_catalog_manifest_paths")
-        def prepare_gwas_catalog_manifest_paths() -> list[FTP_Transfer_Object]:
-            """Prepare transfer objects for the gwas catalog manifests from ftp to gcs."""
-            curation_config = get_config()["DAGS"][0]["params"]["curation"]
-            transfer_objects = []
-            for in_file, out_file in zip(
-                curation_config["gwas_catalog_manifest_files_ftp"],
-                curation_config["gwas_catalog_manifest_files_gcs"],
-            ):
-                transfer_object = create_sftp_to_gcs_transfer_object(
-                    input_file=in_file,
-                    output_file=out_file,
-                    gcs_directory=curation_config[
-                        "gwas_catalog_manifests_endpoint_gcs"
-                    ],
-                    ftp_directory=curation_config["gwas_catalog_release_ftp"],
-                )
-                transfer_objects.append(transfer_object)
-            return transfer_objects
-
-        manifest_transfer_objects = prepare_gwas_catalog_manifest_paths()
-        SFTPToGCSOperator.partial(
-            task_id="transfer_manifest_objects", sftp_conn_id="ebi_ftp"
-        ).expand_kwargs(manifest_transfer_objects)
-
-    @task(task_id="gwas_catalog_manifest", trigger_rule="all_done")
-    def get_manifest() -> pd.DataFrame:
-        """Get original manifest for gwas catalog."""
-        manifest_path = get_config()["DAGS"][0]["params"]["curation"][
-            "manual_curation_manifest_gh"
-        ]
-
-        return pd.read_csv(manifest_path, sep="\t")
-
-    chain(
-        gwas_catalog_curation(),
-        get_manifest(),
->>>>>>> 12433934
     )
 
 
