gwas_catalog_manifests_path: gs://gwas_catalog_data/manifests
l2g_gold_standard_path: gs://genetics_etl_python_playground/input/l2g/gold_standard/curation.json
release_dir: gs://ot_orchestration/releases/24.10
dataproc:
  python_main_module: gs://genetics_etl_python_playground/initialisation/gentropy/dev/cli.py
  cluster_metadata:
    PACKAGE: gs://genetics_etl_python_playground/initialisation/gentropy/dev/gentropy-0.0.0-py3-none-any.whl
  cluster_init_script: gs://genetics_etl_python_playground/initialisation/gentropy/dev/install_dependencies_on_cluster.sh
  cluster_name: otg-etl
  autoscaling_policy: otg-etl

nodes:
  - id: biosample_index
    kind: Task
    prerequisites: []
    params:
      step: biosample_index
      step.cell_ontology_input_path: gs://open-targets-pre-data-releases/24.06dev-test/input/biosamples/cl.json
      step.uberon_input_path: gs://open-targets-pre-data-releases/24.06dev-test/input/biosamples/uberon.json
      step.biosample_index_path: gs://ot_orchestration/releases/24.10/biosample_index
      step.session.spark_uri: yarn
      step.session.write_mode: overwrite
  - id: study_validation
    kind: Task
    prerequisites:
      - biosample_index
    params:
      step: study_validation
      step.study_index_path:
        - gs://gwas_catalog_sumstats_pics/study_index/ # TEMPORARY LOCATION
        - gs://eqtl_catalogue_data/study_index
        - gs://ukb_ppp_eur_data/study_index
        - gs://finngen_data/r11/study_index
      step.target_index_path: gs://genetics_etl_python_playground/releases/24.06/gene_index
      step.disease_index_path: gs://open-targets-pre-data-releases/24.06/output/etl/parquet/diseases
      step.valid_study_index_path: &valid_study_index gs://ot_orchestration/releases/24.10/study_index
      step.invalid_study_index_path: gs://ot_orchestration/releases/24.10/invalid_study_index
      step.biosample_index_path: gs://ot_orchestration/releases/24.10/biosample_index
      step.invalid_qc_reasons:
        - UNRESOLVED_TARGET
        - UNRESOLVED_DISEASE
        - UNKNOWN_STUDY_TYPE
        - DUPLICATED_STUDY
        - UNKNOWN_BIOSAMPLE
      step.session.write_mode: overwrite
      step.session.spark_uri: yarn

  - id: credible_set_validation
    kind: Task
    prerequisites:
      - study_validation
    params:
      step: credible_set_validation
      step.study_index_path: *valid_study_index
      step.study_locus_path:
        - gs://gwas_catalog_top_hits/credible_sets/
        - gs://gwas_catalog_sumstats_pics/credible_sets/
        - gs://gwas_catalog_sumstats_susie/credible_sets/
        - gs://eqtl_catalogue_data/credible_set_datasets/eqtl_catalogue_susie/
        - gs://ukb_ppp_eur_data/credible_set_datasets/ukb_ppp_eur_susie
        - gs://finngen_data/r11/credible_set_datasets/susie/
      step.valid_study_locus_path: &valid_credible_set gs://ot_orchestration/releases/24.10/credible_set
      step.invalid_study_locus_path: gs://ot_orchestration/releases/24.10/invalid_credible_set
      step.invalid_qc_reasons:
        - DUPLICATED_STUDYLOCUS_ID
        - AMBIGUOUS_STUDY
        - FAILED_STUDY
        - MISSING_STUDY
        - NO_GENOMIC_LOCATION_FLAG
        - COMPOSITE_FLAG
        - INCONSISTENCY_FLAG
        - PALINDROMIC_ALLELE_FLAG
        - SUBSIGNIFICANT_FLAG
        - LD_CLUMPED
        - IN_MHC
        - REDUNDANT_PICS_TOP_HIT
        - EXPLAINED_BY_SUSIE
        - WINDOW_CLUMPED
        - NON_MAPPED_VARIANT_FLAG
      step.session.write_mode: overwrite
      step.session.spark_uri: yarn
  - id: variant_annotation
    kind: TaskGroup
    nodes:
      - id: variant_to_vcf
        kind: Task
        google_batch:
          entrypoint: /bin/sh
          commands:
            - -c
            - poetry
            - run
            - gentropy
          image: europe-west1-docker.pkg.dev/open-targets-genetics-dev/gentropy-app/gentropy:dev
          environment:
            - SOURCE_NAME: uniprot
              SOURCE_PATH: gs://open-targets-pre-data-releases/24.09/input/evidence-files/uniprot.json.gz
              SOURCE_FORMAT: json
            - SOURCE_NAME: clinvar
              SOURCE_PATH: gs://open-targets-pre-data-releases/24.09/input/evidence-files/eva.json.gz
              SOURCE_FORMAT: json
            - SOURCE_NAME: pharmgkb
              SOURCE_PATH: gs://open-targets-pre-data-releases/24.09/input/pharmacogenomics-inputs/pharmacogenomics.json.gz
              SOURCE_FORMAT: json
            - SOURCE_NAME: gentropy_credible_sets
              SOURCE_PATH: gs://ot_orchestration/releases/24.10/credible_set
              SOURCE_FORMAT: parquet
          resource_specs:
            cpu_milli: 2000
            memory_mib: 10000
            boot_disk_mib: 25000
          task_specs:
            max_retry_count: 4
            max_run_duration: "2h"
          policy_specs:
            machine_type: n1-standard-4
        params:
          step: variant_to_vcf
          step.source_path: $SOURCE_PATH
          step.source_format: $SOURCE_FORMAT
          step.vcf_path: gs://ot_orchestration/releases/24.10/variants/raw_variants/$SOURCE_NAME
          step.session.write_mode: overwrite
          +step.session.extended_spark_conf: "{spark.jars:https://storage.googleapis.com/hadoop-lib/gcs/gcs-connector-hadoop3-latest.jar}"

      - id: list_nonannotated_vcfs
        kind: Task
        params:
          # the extension after saving from pyspark csv is going to be the .csv
          input_vcf_glob: gs://ot_orchestration/releases/24.10/variants/raw_variants/**.csv
          output_path: gs://ot_orchestration/releases/24.10/variants/merged_variants
          chunk_size: 2000
        prerequisites:
          - variant_to_vcf
      - id: vep_annotation
        kind: Task
        google_batch:
          entrypoint: /bin/sh
          image: europe-west1-docker.pkg.dev/open-targets-genetics-dev/gentropy-app/custom_ensembl_vep:dev
          resource_specs:
            cpu_milli: 2000
            memory_mib: 2000
            boot_disk_mib: 10000
          task_specs:
            max_retry_count: 4
            max_run_duration: "2h"
          policy_specs:
            machine_type: n1-standard-4
        params:
          vep_cache_path: gs://genetics_etl_python_playground/vep/cache
          vcf_input_path: gs://ot_orchestration/releases/24.10/variants/merged_variants
          vep_output_path: gs://ot_orchestration/releases/24.10/variants/annotated_variants
        prerequisites:
          - list_nonannotated_vcfs
    prerequisites:
      - credible_set_validation
  - id: variant_index
    command: gs://genetics_etl_python_playground/initialisation/0.0.0/cli.py
    params:
      step: variant_index
      step.vep_output_json_path: gs://ot_orchestration/releases/24.10/variants/annotated_variants
      step.gnomad_variant_annotations_path: gs://genetics_etl_python_playground/static_assets/gnomad_variants
      step.variant_index_path: gs://ot_orchestration/releases/24.10/variant_index
      step.session.spark_uri: yarn
      step.session.write_mode: overwrite
    prerequisites:
      - variant_annotation
  # - id: gene_index
  #   command: gs://genetics_etl_python_playground/initialisation/0.0.0/cli.py
  #   params:
  #     step: gene_index
  #     step.target_path: gs://genetics_etl_python_playground/static_assets/targets # OTP 23.12 data
  #     step.gene_index_path: gs://ot_orchestration/releases/24.10/gene_index
  #     step.session.spark_uri: yarn
  - id: colocalisation_ecaviar
    command: gs://genetics_etl_python_playground/initialisation/0.0.0/cli.py
    params:
      step: colocalisation
      step.credible_set_path: *valid_credible_set
      step.coloc_path: gs://ot_orchestration/releases/24.10/colocalisation/ecaviar
      step.colocalisation_method: ECaviar
      step.session.spark_uri: yarn
      step.session.write_mode: overwrite
    prerequisites:
      - credible_set_validation
  - id: "colocalisation_coloc"
    command: gs://genetics_etl_python_playground/initialisation/0.0.0/cli.py
    params:
      step: colocalisation
      step.credible_set_path: *valid_credible_set
      step.coloc_path: gs://ot_orchestration/releases/24.10/colocalisation/coloc
      step.colocalisation_method: Coloc
      step.session.spark_uri: yarn
      step.session.write_mode: overwrite
    prerequisites:
<<<<<<< HEAD
      - colocalisation_ecaviar # ensure two tasks are not draining each other resources

  - id: l2g_feature_matrix
    command: gs://genetics_etl_python_playground/initialisation/0.0.0/cli.py
    params:
      step: locus_to_gene_feature_matrix
      step.credible_set_path: *valid_credible_set
      step.variant_index_path: gs://ot_orchestration/releases/27.09/variant_index
      step.colocalisation_path: gs://ot_orchestration/releases/27.09/colocalisation
      step.study_index_path: *valid_study_index
      step.gene_index_path: gs://ot_orchestration/releases/27.09/gene_index
      step.feature_matrix_path: gs://ot_orchestration/releases/27.09/locus_to_gene_feature_matrix
      # step.features_list: Modify to change the list of default values from the Gentropy config
    prerequisites:
      - colocalisation_coloc
      - colocalisation_ecaviar
      - variant_index
  - id: l2g_train
    command: gs://genetics_etl_python_playground/initialisation/0.0.0/cli.py
    params:
      step: locus_to_gene
      step.run_mode: train
      step.wandb_run_name: "24.09"
      step.hf_hub_repo_id: opentargets/locus_to_gene
      step.model_path: gs://ot_orchestration/releases/27.09/locus_to_gene_model/classifier.skops
      step.credible_set_path: *valid_credible_set
      step.gold_standard_curation_path: gs://ot_orchestration/releases/27.09/locus_to_gene_gold_standard.json
      step.gene_interactions_path: gs://genetics_etl_python_playground/static_assets/interaction # OTP 23.12 data
      step.hyperparameters:
        n_estimators: 100
        max_depth: 5
        loss: log_loss
      step.download_from_hub: true
      # step.features_list: Modify to change the list of default values from the Gentropy config
    prerequisites:
      - l2g_feature_matrix

  - id: l2g_predict
    command: gs://genetics_etl_python_playground/initialisation/0.0.0/cli.py
    params:
      step: locus_to_gene
      step.run_mode: predict
      step.model_path: null
      step.hf_hub_repo_id: opentargets/locus_to_gene
      step.predictions_path: gs://ot_orchestration/releases/27.09/locus_to_gene_predictions
      step.feature_matrix_path: gs://ot_orchestration/releases/27.09/locus_to_gene_feature_matrix
      step.credible_set_path: *valid_credible_set
      step.study_index_path: *valid_study_index
      step.colocalisation_path: gs://ot_orchestration/releases/27.09/colocalisation
      # step.features_list: Modify to change the list of default values from the Gentropy config
    prerequisites:
      - l2g_train
=======
      - credible_set_validation # ensure two tasks are not draining each other resources
  # - id: l2g_train
  #   command: gs://genetics_etl_python_playground/initialisation/0.0.0/cli.py
  #   params:
  #     step: locus_to_gene
  #     step.run_mode: train
  #     step.wandb_run_name: "24.09"
  #     step.hf_hub_repo_id: opentargets/locus_to_gene
  #     step.model_path: gs://ot_orchestration/releases/24.10/locus_to_gene_model/classifier.skops
  #     step.predictions_path: gs://ot_orchestration/releases/24.10/locus_to_gene_predictions
  #     step.credible_set_path: *valid_credible_set
  #     step.colocalisation_path: gs://ot_orchestration/releases/24.10/colocalisation
  #     step.variant_gene_path: gs://ot_orchestration/releases/24.10/variant_to_gene
  #     step.study_index_path: *valid_study_index
  #     step.gold_standard_curation_path: gs://ot_orchestration/releases/24.10/locus_to_gene_gold_standard.json
  #     step.gene_interactions_path: gs://genetics_etl_python_playground/static_assets/targets # OTP 233.12 data
  #     step.hyperparameters:
  #       n_estimators: 100
  #       max_depth: 5
  #       loss: log_loss
  #     step.download_from_hub: true
  #   prerequisites:
  #     - colocalisation_coloc
  #     - colocalisation_ecaviar
  # - id: l2g_predict
  #   command: gs://genetics_etl_python_playground/initialisation/0.0.0/cli.py
  #   params:
  #     step: locus_to_gene
  #     step.run_mode: predict
  #     step.model_path: null
  #     step.predictions_path: gs://ot_orchestration/releases/24.10/locus_to_gene_predictions
  #     step.feature_matrix_path: gs://ot_orchestration/releases/24.10/locus_to_gene_feature_matrix
  #     step.credible_set_path: *valid_credible_set
  #     step.study_index_path: *valid_study_index
  #     step.variant_gene_path: gs://ot_orchestration/releases/24.10/variant_to_gene
  #     step.colocalisation_path: gs://ot_orchestration/releases/24.10/colocalisation
  #   prerequisites:
  #     - l2g_train
>>>>>>> 1ec10193
<|MERGE_RESOLUTION|>--- conflicted
+++ resolved
@@ -192,7 +192,6 @@
       step.session.spark_uri: yarn
       step.session.write_mode: overwrite
     prerequisites:
-<<<<<<< HEAD
       - colocalisation_ecaviar # ensure two tasks are not draining each other resources
 
   - id: l2g_feature_matrix
@@ -200,16 +199,17 @@
     params:
       step: locus_to_gene_feature_matrix
       step.credible_set_path: *valid_credible_set
-      step.variant_index_path: gs://ot_orchestration/releases/27.09/variant_index
-      step.colocalisation_path: gs://ot_orchestration/releases/27.09/colocalisation
+      step.variant_index_path: gs://ot_orchestration/releases/24.10/variant_index
+      step.colocalisation_path: gs://ot_orchestration/releases/24.10/colocalisation
       step.study_index_path: *valid_study_index
-      step.gene_index_path: gs://ot_orchestration/releases/27.09/gene_index
-      step.feature_matrix_path: gs://ot_orchestration/releases/27.09/locus_to_gene_feature_matrix
+      step.gene_index_path: gs://ot_orchestration/releases/24.10/gene_index
+      step.feature_matrix_path: gs://ot_orchestration/releases/24.10/locus_to_gene_feature_matrix
       # step.features_list: Modify to change the list of default values from the Gentropy config
     prerequisites:
       - colocalisation_coloc
       - colocalisation_ecaviar
       - variant_index
+      - credible_set_validation
   - id: l2g_train
     command: gs://genetics_etl_python_playground/initialisation/0.0.0/cli.py
     params:
@@ -217,9 +217,9 @@
       step.run_mode: train
       step.wandb_run_name: "24.09"
       step.hf_hub_repo_id: opentargets/locus_to_gene
-      step.model_path: gs://ot_orchestration/releases/27.09/locus_to_gene_model/classifier.skops
-      step.credible_set_path: *valid_credible_set
-      step.gold_standard_curation_path: gs://ot_orchestration/releases/27.09/locus_to_gene_gold_standard.json
+      step.model_path: gs://ot_orchestration/releases/24.10/locus_to_gene_model/classifier.skops
+      step.credible_set_path: *valid_credible_set
+      step.gold_standard_curation_path: gs://ot_orchestration/releases/24.10/locus_to_gene_gold_standard.json
       step.gene_interactions_path: gs://genetics_etl_python_playground/static_assets/interaction # OTP 23.12 data
       step.hyperparameters:
         n_estimators: 100
@@ -237,51 +237,11 @@
       step.run_mode: predict
       step.model_path: null
       step.hf_hub_repo_id: opentargets/locus_to_gene
-      step.predictions_path: gs://ot_orchestration/releases/27.09/locus_to_gene_predictions
-      step.feature_matrix_path: gs://ot_orchestration/releases/27.09/locus_to_gene_feature_matrix
+      step.predictions_path: gs://ot_orchestration/releases/24.10/locus_to_gene_predictions
+      step.feature_matrix_path: gs://ot_orchestration/releases/24.10/locus_to_gene_feature_matrix
       step.credible_set_path: *valid_credible_set
       step.study_index_path: *valid_study_index
-      step.colocalisation_path: gs://ot_orchestration/releases/27.09/colocalisation
+      step.colocalisation_path: gs://ot_orchestration/releases/24.10/colocalisation
       # step.features_list: Modify to change the list of default values from the Gentropy config
     prerequisites:
-      - l2g_train
-=======
-      - credible_set_validation # ensure two tasks are not draining each other resources
-  # - id: l2g_train
-  #   command: gs://genetics_etl_python_playground/initialisation/0.0.0/cli.py
-  #   params:
-  #     step: locus_to_gene
-  #     step.run_mode: train
-  #     step.wandb_run_name: "24.09"
-  #     step.hf_hub_repo_id: opentargets/locus_to_gene
-  #     step.model_path: gs://ot_orchestration/releases/24.10/locus_to_gene_model/classifier.skops
-  #     step.predictions_path: gs://ot_orchestration/releases/24.10/locus_to_gene_predictions
-  #     step.credible_set_path: *valid_credible_set
-  #     step.colocalisation_path: gs://ot_orchestration/releases/24.10/colocalisation
-  #     step.variant_gene_path: gs://ot_orchestration/releases/24.10/variant_to_gene
-  #     step.study_index_path: *valid_study_index
-  #     step.gold_standard_curation_path: gs://ot_orchestration/releases/24.10/locus_to_gene_gold_standard.json
-  #     step.gene_interactions_path: gs://genetics_etl_python_playground/static_assets/targets # OTP 233.12 data
-  #     step.hyperparameters:
-  #       n_estimators: 100
-  #       max_depth: 5
-  #       loss: log_loss
-  #     step.download_from_hub: true
-  #   prerequisites:
-  #     - colocalisation_coloc
-  #     - colocalisation_ecaviar
-  # - id: l2g_predict
-  #   command: gs://genetics_etl_python_playground/initialisation/0.0.0/cli.py
-  #   params:
-  #     step: locus_to_gene
-  #     step.run_mode: predict
-  #     step.model_path: null
-  #     step.predictions_path: gs://ot_orchestration/releases/24.10/locus_to_gene_predictions
-  #     step.feature_matrix_path: gs://ot_orchestration/releases/24.10/locus_to_gene_feature_matrix
-  #     step.credible_set_path: *valid_credible_set
-  #     step.study_index_path: *valid_study_index
-  #     step.variant_gene_path: gs://ot_orchestration/releases/24.10/variant_to_gene
-  #     step.colocalisation_path: gs://ot_orchestration/releases/24.10/colocalisation
-  #   prerequisites:
-  #     - l2g_train
->>>>>>> 1ec10193
+      - l2g_train