gwas_catalog_manifests_path: gs://gwas_catalog_data/manifests
l2g_gold_standard_path: gs://genetics_etl_python_playground/input/l2g/gold_standard/curation.json
release_dir: gs://ot_orchestration/releases/24.10_freeze4
dataproc:
  python_main_module: gs://genetics_etl_python_playground/initialisation/gentropy/dev/cli.py
  cluster_metadata:
    PACKAGE: gs://genetics_etl_python_playground/initialisation/gentropy/dev/gentropy-0.0.0-py3-none-any.whl
  cluster_init_script: gs://genetics_etl_python_playground/initialisation/gentropy/dev/install_dependencies_on_cluster.sh
  cluster_name: otg-etl
  autoscaling_policy: otg-etl

nodes:
  - id: biosample_index
    kind: Task
    prerequisites: []
    params:
      step: biosample_index
      step.cell_ontology_input_path: gs://open-targets-pre-data-releases/24.06dev-test/input/biosamples/cl.json
      step.uberon_input_path: gs://open-targets-pre-data-releases/24.06dev-test/input/biosamples/uberon.json
      step.efo_input_path: gs://open-targets-pre-data-releases/24.06dev-test/input/biosamples/efo.json
      step.biosample_index_path: gs://ot_orchestration/releases/24.10/biosample_index
      step.session.spark_uri: yarn
  - id: study_validation
    kind: Task
    prerequisites:
      - biosample_index
      - gene_index
    params:
      step: study_validation
      step.study_index_path:
        - gs://gwas_catalog_sumstats_pics/study_index/ # TEMPORARY LOCATION
        - gs://eqtl_catalogue_data/study_index
        - gs://ukb_ppp_eur_data/study_index
        - gs://finngen_data/r11/study_index
      step.target_index_path: gs://ot_orchestration/releases/24.10/gene_index
      step.disease_index_path: gs://open-targets-pre-data-releases/24.06/output/etl/parquet/diseases
      step.valid_study_index_path: &valid_study_index gs://ot_orchestration/releases/24.10/study_index
      step.invalid_study_index_path: gs://ot_orchestration/releases/24.10/invalid_study_index
      step.biosample_index_path: gs://ot_orchestration/releases/24.10/biosample_index
      step.invalid_qc_reasons:
        - UNRESOLVED_TARGET
        - UNRESOLVED_DISEASE
        - UNKNOWN_STUDY_TYPE
        - DUPLICATED_STUDY
        - UNKNOWN_BIOSAMPLE
      step.session.spark_uri: yarn

  - id: credible_set_validation
    kind: Task
    prerequisites:
      - study_validation
    params:
      step: credible_set_validation
      step.study_index_path: *valid_study_index
      step.study_locus_path:
        - gs://gwas_catalog_top_hits/credible_sets/
        - gs://gwas_catalog_sumstats_pics/credible_sets/
        - gs://gwas_catalog_sumstats_susie/credible_sets/
        - gs://eqtl_catalogue_data/credible_set_datasets/eqtl_catalogue_susie/
        - gs://ukb_ppp_eur_data/credible_set_datasets/susie/*
        - gs://finngen_data/r11/credible_set_datasets/susie/
      step.valid_study_locus_path: &valid_credible_set gs://ot_orchestration/releases/24.10/credible_set
      step.invalid_study_locus_path: gs://ot_orchestration/releases/24.10/invalid_credible_set
      step.invalid_qc_reasons:
        - DUPLICATED_STUDYLOCUS_ID
        - AMBIGUOUS_STUDY
        - FAILED_STUDY
        - MISSING_STUDY
        - NO_GENOMIC_LOCATION_FLAG
        - COMPOSITE_FLAG
        - INCONSISTENCY_FLAG
        - PALINDROMIC_ALLELE_FLAG
        - SUBSIGNIFICANT_FLAG
        - LD_CLUMPED
        - IN_MHC
        - REDUNDANT_PICS_TOP_HIT
        - EXPLAINED_BY_SUSIE
        - WINDOW_CLUMPED
        - NON_MAPPED_VARIANT_FLAG
      step.session.spark_uri: yarn
  - id: variant_annotation
    kind: TaskGroup
    nodes:
      - id: variant_to_vcf
        kind: Task
        google_batch:
          entrypoint: /bin/sh
          commands:
            - -c
            - poetry
            - run
            - gentropy
          image: europe-west1-docker.pkg.dev/open-targets-genetics-dev/gentropy-app/gentropy:dev
          environment:
            - SOURCE_NAME: uniprot
              SOURCE_PATH: gs://open-targets-pre-data-releases/24.09/input/evidence-files/uniprot.json.gz
              SOURCE_FORMAT: json
            - SOURCE_NAME: clinvar
              SOURCE_PATH: gs://open-targets-pre-data-releases/24.09/input/evidence-files/eva.json.gz
              SOURCE_FORMAT: json
            - SOURCE_NAME: pharmgkb
              SOURCE_PATH: gs://open-targets-pre-data-releases/24.09/input/pharmacogenomics-inputs/pharmacogenomics.json.gz
              SOURCE_FORMAT: json
            - SOURCE_NAME: gentropy_credible_sets
              SOURCE_PATH: gs://ot_orchestration/releases/24.10/credible_set
              SOURCE_FORMAT: parquet
          resource_specs:
            cpu_milli: 2000
            memory_mib: 26_000
            boot_disk_mib: 25000
          task_specs:
            max_retry_count: 4
            max_run_duration: "2h"
          policy_specs:
            machine_type: n1-highmem-4
        params:
          step: variant_to_vcf
          step.source_path: $SOURCE_PATH
          step.source_format: $SOURCE_FORMAT
          step.vcf_path: gs://ot_orchestration/releases/24.10/variants/raw_variants/$SOURCE_NAME
          +step.session.extended_spark_conf: "{spark.jars:https://storage.googleapis.com/hadoop-lib/gcs/gcs-connector-hadoop3-latest.jar,spark.driver.memory:26g}"
      - id: list_nonannotated_vcfs
        kind: Task
        params:
          # the extension after saving from pyspark csv is going to be the .csv
          input_vcf_glob: gs://ot_orchestration/releases/24.10/variants/raw_variants/**.csv
          output_path: gs://ot_orchestration/releases/24.10/variants/merged_variants
          chunk_size: 2000
        prerequisites:
          - variant_to_vcf
      - id: vep_annotation
        kind: Task
        google_batch:
          entrypoint: /bin/sh
          image: europe-west1-docker.pkg.dev/open-targets-genetics-dev/gentropy-app/custom_ensembl_vep:dev
          resource_specs:
            cpu_milli: 2000
            memory_mib: 2000
            boot_disk_mib: 10000
          task_specs:
            max_retry_count: 4
            max_run_duration: "2h"
          policy_specs:
            machine_type: n1-standard-4
        params:
          vep_cache_path: gs://genetics_etl_python_playground/vep/cache
          vcf_input_path: gs://ot_orchestration/releases/24.10/variants/merged_variants
          vep_output_path: gs://ot_orchestration/releases/24.10/variants/annotated_variants
        prerequisites:
          - list_nonannotated_vcfs
    prerequisites:
      - credible_set_validation
  - id: variant_index
    command: gs://genetics_etl_python_playground/initialisation/0.0.0/cli.py
    params:
      step: variant_index
      step.vep_output_json_path: gs://ot_orchestration/releases/24.10/variants/annotated_variants
      step.gnomad_variant_annotations_path: gs://genetics_etl_python_playground/static_assets/gnomad_variants
      step.variant_index_path: gs://ot_orchestration/releases/24.10/variant_index
      step.session.spark_uri: yarn
    prerequisites:
      - variant_annotation
  - id: gene_index
    command: gs://genetics_etl_python_playground/initialisation/0.0.0/cli.py
    params:
      step: gene_index
      step.target_path: gs://genetics_etl_python_playground/static_assets/targets # OTP 23.12 data
      step.gene_index_path: gs://ot_orchestration/releases/24.10/gene_index
      step.session.spark_uri: yarn
  - id: colocalisation_ecaviar
    command: gs://genetics_etl_python_playground/initialisation/0.0.0/cli.py
    params:
      step: colocalisation
      step.credible_set_path: *valid_credible_set
      step.coloc_path: gs://ot_orchestration/releases/24.10/colocalisation
      step.colocalisation_method: ECaviar
      step.session.spark_uri: yarn
    prerequisites:
      - credible_set_validation
  - id: colocalisation_coloc
    command: gs://genetics_etl_python_playground/initialisation/0.0.0/cli.py
    params:
      step: colocalisation
      step.credible_set_path: *valid_credible_set
      step.coloc_path: gs://ot_orchestration/releases/24.10/colocalisation/
      step.colocalisation_method: Coloc
      step.session.spark_uri: yarn
      +step.colocalisation_method_params: "{priorc1: 1e-4, priorc2: 1e-4, priorc12: 1e-5}"
    prerequisites:
      - credible_set_validation
  - id: l2g_feature_matrix
    command: gs://genetics_etl_python_playground/initialisation/0.0.0/cli.py
    params:
      step: locus_to_gene_feature_matrix
      step.credible_set_path: *valid_credible_set
      step.variant_index_path: gs://ot_orchestration/releases/24.10/variant_index
      step.colocalisation_path: gs://ot_orchestration/releases/24.10/colocalisation
      step.study_index_path: *valid_study_index
      step.gene_index_path: gs://ot_orchestration/releases/24.10/gene_index
      step.feature_matrix_path: gs://ot_orchestration/releases/24.10/locus_to_gene_feature_matrix
      +step.session.extended_spark_conf: "{spark.sql.autoBroadcastJoinThreshold:'-1'}"
      step.session.spark_uri: yarn
    prerequisites:
      - colocalisation_coloc
      - colocalisation_ecaviar
      - variant_index
      - gene_index
  - id: l2g_train
    command: gs://genetics_etl_python_playground/initialisation/0.0.0/cli.py
    params:
      step: locus_to_gene
      step.run_mode: train
      step.wandb_run_name: "24.10"
      step.hf_hub_repo_id: opentargets/locus_to_gene
      step.model_path: gs://ot_orchestration/releases/24.10/locus_to_gene_model/classifier.skops
      step.credible_set_path: *valid_credible_set
      step.variant_index_path: gs://ot_orchestration/releases/24.10/variant_index
      step.feature_matrix_path: gs://ot_orchestration/releases/24.10/locus_to_gene_feature_matrix
      step.gold_standard_curation_path: gs://ot_orchestration/releases/24.10/locus_to_gene_gold_standard.json
      step.gene_interactions_path: gs://genetics_etl_python_playground/static_assets/interaction # OTP 23.12 data
      step.hyperparameters.n_estimators: 100
      step.hyperparameters.max_depth: 5
      step.hyperparameters.loss: log_loss
      step.download_from_hub: true
      step.session.spark_uri: yarn
      +step.session.extended_spark_conf: "{spark.kryoserializer.buffer.max:500m, spark.sql.autoBroadcastJoinThreshold:'-1'}"
    prerequisites:
      - l2g_feature_matrix
  - id: l2g_predict
    command: gs://genetics_etl_python_playground/initialisation/0.0.0/cli.py
    params:
      step: locus_to_gene
      step.run_mode: predict
      step.predictions_path: gs://ot_orchestration/releases/24.10/locus_to_gene_predictions
      step.feature_matrix_path: gs://ot_orchestration/releases/24.10/locus_to_gene_feature_matrix
      step.credible_set_path: *valid_credible_set
      step.session.spark_uri: yarn
    prerequisites:
      - l2g_train
  - id: l2g_evidence
    command: gs://genetics_etl_python_playground/initialisation/0.0.0/cli.py
    params:
<<<<<<< HEAD
      step: locus_to_gene_evidence
=======
      step: locus_to_gene
>>>>>>> 933721d0
      step.evidence_output_path: gs://ot_orchestration/releases/24.10/locus_to_gene_evidence
      step.locus_to_gene_predictions_path: gs://ot_orchestration/releases/24.10/locus_to_gene_predictions
      step.credible_set_path: *valid_credible_set
      step.study_index_path: *valid_study_index
      step.locus_to_gene_threshold: 0.05
      step.session.spark_uri: yarn
    prerequisites:
      - l2g_predict<|MERGE_RESOLUTION|>--- conflicted
+++ resolved
@@ -240,11 +240,7 @@
   - id: l2g_evidence
     command: gs://genetics_etl_python_playground/initialisation/0.0.0/cli.py
     params:
-<<<<<<< HEAD
       step: locus_to_gene_evidence
-=======
-      step: locus_to_gene
->>>>>>> 933721d0
       step.evidence_output_path: gs://ot_orchestration/releases/24.10/locus_to_gene_evidence
       step.locus_to_gene_predictions_path: gs://ot_orchestration/releases/24.10/locus_to_gene_predictions
       step.credible_set_path: *valid_credible_set
