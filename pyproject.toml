[tool.poetry]
name = "ot_orchestration"
version = "0.1.0"
description = "Open Targets Genetics Orchestration Pipeline"
authors = ["Szymon Szyszkowski <ss60@mib117351s.internal.sanger.ac.uk>"]
readme = "README.md"
packages = [{ include = "ot_orchestration", from = "src" }]


[tool.poetry.dependencies]
python = "^3.10, <3.11"
<<<<<<< HEAD
apache-airflow = { extras = [
  "apache-beam",
  "async",
  "celery",
  "google",
  "kubernetes",
  "openlineage",
  "postgress",
  "sftp",
], version = "^2.9.2" }
=======
apache-airflow = {extras = ["apache-beam", "async", "celery", "google", "kubernetes", "openlineage", "postgres", "sftp"], version = "^2.9.2"}
>>>>>>> 12433934
apache-airflow-providers-google = "^10.19.0"
returns = { extras = ["compatible-mypy"], version = "^0.23.0" }
pydantic = "^2.7.4"
click = "^8.1.7"
pyyaml = "^6.0.1"
google = "^3.0.0"
pendulum = "^3.0.0"
apache-airflow-providers-apache-beam = "^5.7.1"
pandas = "<2.2"
typing-extensions = "^4.12.2"
requests = "^2.32.3"

[tool.poetry.group.dev.dependencies]
ruff = "^0.4.9"
pytest = "^8.2.2"
mypy = "^1.10.0"
pre-commit = "^3.7.1"
coverage = "^7.5.4"
psycopg2-binary = "^2.9.9"


[tool.poetry.group.test.dependencies]
pytest-cov = "^5.0.0"
pytest-sugar = "^1.0.0"
pytest-xdist = "^3.6.1"
deptry = "^0.16.1"
[tool.poetry.scripts]
generate-dotenv = "ot-orchestration.scripts:ot"

[build-system]
requires = ["poetry-core"]
build-backend = "poetry.core.masonry.api"

# Semi-strict mode for mypy
[tool.mypy]
disallow_any_generics = true
disallow_incomplete_defs = true
no_implicit_optional = true
no_implicit_reexport = true
strict_equality = true
warn_redundant_casts = true
warn_unused_ignores = true
exclude = ["src/ot_orchestration/dags/*", "src/ot_orchestration/task_groups/*"]
plugins = ["returns.contrib.mypy.returns_plugin"]

[[tool.mypy.overrides]]
module = ["google.cloud.storage", "yaml"]
ignore_missing_imports = true


[tool.ruff.lint]
ignore = [
  "E501", # line too long
  "E731", # do not assign a lambda expression, use a def

  # Ignore ignored, as the rule is now back in preview/nursery, which cannot
  # be ignored anymore without warnings.
  # https://github.com/astral-sh/ruff/issues/7491
  # "PLC1901", # Lots of false positives

  # False positives https://github.com/astral-sh/ruff/issues/5386
  "PLC0208", # Use a sequence type instead of a `set` when iterating over values
  "PLR0911", # Too many return statements ({returns} > {max_returns})
  "PLR0912", # Too many branches ({branches} > {max_branches})
  "PLR0913", # Too many arguments to function call ({c_args} > {max_args})
  "PLR0915", # Too many statements ({statements} > {max_statements})
  "PLR2004", # Magic value used in comparison, consider replacing {value} with a constant variable
  "PLW2901", # Outer {outer_kind} variable {name} overwritten by inner {inner_kind} target
  "UP006",   # keep type annotation style as is
  "UP007",   # keep type annotation style as is
  # Ignored due to performance: https://github.com/charliermarsh/ruff/issues/2923
  "UP038", # Use `X | Y` in `isinstance` call instead of `(X, Y)`

]


[tool.ruff.lint.flake8-quotes]
docstring-quotes = "double"

[tool.ruff.lint.pydocstyle]
convention = "google"


[tool.pytest]
pytonpath = "src/"<|MERGE_RESOLUTION|>--- conflicted
+++ resolved
@@ -9,7 +9,6 @@
 
 [tool.poetry.dependencies]
 python = "^3.10, <3.11"
-<<<<<<< HEAD
 apache-airflow = { extras = [
   "apache-beam",
   "async",
@@ -17,12 +16,9 @@
   "google",
   "kubernetes",
   "openlineage",
-  "postgress",
+  "postgres",
   "sftp",
 ], version = "^2.9.2" }
-=======
-apache-airflow = {extras = ["apache-beam", "async", "celery", "google", "kubernetes", "openlineage", "postgres", "sftp"], version = "^2.9.2"}
->>>>>>> 12433934
 apache-airflow-providers-google = "^10.19.0"
 returns = { extras = ["compatible-mypy"], version = "^0.23.0" }
 pydantic = "^2.7.4"
